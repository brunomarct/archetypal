import datetime
import glob
import hashlib
import logging as lg
import os
import time
from subprocess import CalledProcessError
from subprocess import check_call

# import eppy.modeleditor
import pandas as pd
from eppy.EPlusInterfaceFunctions import parse_idd
from eppy.easyopen import getiddfile
from eppy.runner.run_functions import run, paths_from_version

from archetypal import IDF
from archetypal import settings
from archetypal.utils import log, cd, EnergyPlusProcessError

try:
    import multiprocessing as mp
except ImportError:
    pass


def object_from_idfs(idfs, ep_object, first_occurrence_only=False,
                     processors=1):
    """Takes a list of parsed IDF objects and a single ep_object and returns
    a DataFrame.

    Args:
        idfs (list of eppy.modeleditor.IDF): List of IDF objects
        ep_object (str): EnergyPlus object eg. 'WINDOWMATERIAL:GAS' as a
            string. **Most be in all caps.**
        first_occurrence_only (bool, optional): if true, returns only the
            first occurence of the object
        processors (int, optional): specify how many processors to use for a
            parallel run

    Returns:
        pandas.DataFrame: A DataFrame

    """
    container = []
    start_time = time.time()
    log('Parsing {1} objects for {0} idf files...'.format(len(idfs), ep_object))

    if isinstance(idfs, dict):
        try:
            if processors == 1:
                raise Exception('Loading objects sequentially...')
            log('Loading objects in parallel...')
            # Loading objects in parallel is actually slower at the moment,
            # so we raise an Exception
            runs = [[idf, ep_object] for idfname, idf in idfs.items()]
            import concurrent.futures
            with concurrent.futures.ProcessPoolExecutor(
                    max_workers=processors) as executor:
                container = {idfname: result for (idfname, idf), result in
                             zip(idfs.items(), executor.map(
                                 object_from_idf_pool, runs))}
        except Exception as e:
            # multiprocessing not present so pass the jobs one at a time
            log('{}'.format(e))
            container = {}
            for key, idf in idfs.items():
                # Load objects from IDF files and concatenate
                this_frame = object_from_idf(idf, ep_object)
                container[key] = this_frame

        # If keys given, construct hierarchical index using the passed keys
        # as the outermost level
        this_frame = pd.concat(container, names=['Archetype', '$id'], sort=True)
        this_frame.reset_index(inplace=True)
        this_frame.drop(columns='$id', inplace=True)
    else:
        for idf in idfs:
            # Load objects from IDF files and concatenate
            this_frame = object_from_idf(idf, ep_object)
            container.append(this_frame)
        # Concat the list of DataFrames
        this_frame = pd.concat(container)

    if first_occurrence_only:
        this_frame = this_frame.groupby('Name').first()
    this_frame.reset_index(inplace=True)
    this_frame.index.rename('$id', inplace=True)
    log('Parsed {} {} object(s) in {} idf file(s) in {:,.2f} seconds'.format(
        len(this_frame), ep_object, len(idfs),
        time.time() - start_time))
    return this_frame


def object_from_idf_pool(args):
    """Wrapper for :py:func:`object_from_idf` to use in parallel calls

    Args:
        args (list): List of arguments to pass to :func:`object_from_idf`

    Returns:
        list: A list of DataFrames

    """
    return object_from_idf(args[0], args[1])


def object_from_idf(idf, ep_object):
    """Takes one parsed IDF object and a single ep_object and returns a
    DataFrame.

    Args:
        idf (eppy.modeleditor.IDF): a parsed eppy object
        ep_object (str): EnergyPlus object eg. 'WINDOWMATERIAL:GAS' as a
            string. **Most be in all caps.**

    Returns:
        pandas.DataFrame: A DataFrame. Returns an empty DataFrame if
            ep_object is not found in file.

    """
    try:
        df = pd.concat(
            [pd.DataFrame(
                obj.fieldvalues, index=obj.fieldnames[0:len(obj.fieldvalues)]).T
             for obj in
             idf.idfobjects[ep_object]],
            ignore_index=True, sort=False)
    except ValueError:
        log('ValueError: EP object "{}" does not exist in frame for idf "{}. '
            'Returning empty DataFrame"'.format(
            ep_object, idf.idfname), lg.WARNING)
        return pd.DataFrame({ep_object: []})
    else:
        return df


def load_idf(eplus_files, idd_filename=None, as_dict=True, processors=1):
    """Returns a list (or a dict) of parsed IDF objects. If
    *archetypal.settings.use_cache* is true, then the idf objects are
    loaded from cache.

    Args:
        eplus_files (str or list of str): path of the idf file. If a list is
        passed, a list of eppy.modeleditor.IDF objects will be
            returned, unless as_dict=True.
        idd_filename (str, optional): name of the EnergyPlus IDD file. If
        None, the function tries to find it.
        as_dict (bool, optional): if true, returns a dict with the idf
        filename as keys instead of a list.
        processors (int, optional): specify how many processors to use for a
        parallel run

    Returns:
        list of dict: The parsed IDF objects

    """
    # Check weather to use MacOs or Windows location
    if isinstance(eplus_files, str):
        eplus_files = [eplus_files]

    # Determine version of idf file by reading the text file
    if idd_filename is None:
        idd_filename = {
            os.path.basename(file): getiddfile(get_idf_version(file))
            for file in eplus_files
        }
    else:
        idd_filename = {
            os.path.basename(file): idd_filename
            for file in eplus_files
        }

    # determine processors
    if processors < 0:
        processors = min(len(eplus_files), mp.cpu_count())
    log('Function calls unsing {} processors'.format(processors))

    processed_cache = {os.path.basename(eplus_file): eplus_file
                       for eplus_file in eplus_files}

    idfs = parallel_process(processed_cache, load_idf_object_from_cache,
                            processors, use_kwargs=False)

    # Try loading IDF objects from pickled cache first
    dirnames = [os.path.dirname(path) for path in eplus_files]
    start_time = time.time()

    objects_found = {k: v for k, v in idfs.items() if v is not None}
    objects_not_found = [k for k, v in idfs.items() if v is None]
    if not objects_not_found:
        # if objects_not_found not empty, return the ones we actually did
        # find and pass the other ones
        log('Eppy load from cache completed in {:,.2f} seconds\n'.format(
            time.time() - start_time))
        if as_dict:
            return objects_found
        else:
            return list(objects_found.values())
    else:
        # Else, run eppy to load the idf objects
        eplus_files = [os.path.join(os.path.relpath(dir), run) for dir, run in
                       zip(dirnames, objects_not_found)]
        # runs = []
        runs = {os.path.basename(file): {'file': file,
                                         'idd_filename': idd_filename[
                                             os.path.basename(file)]}
                for file in eplus_files}
        idfs = parallel_process(runs, eppy_load, processors, use_kwargs=True)

        if as_dict:
            return idfs
        return list(idfs.values())


def eppy_load_pool(args):
    """Wrapper arround :py:func:`eppy_load` for parallel pools

    Args:
        args (list): list of arguments to pass to :py:func:`eppy_load`

    Returns:
        eppy.modeleditor.IDF: IDF object
    """
    return eppy_load(args[0], args[1])


def eppy_load(file, idd_filename):
    """Uses package eppy to parse an idf file. Will also try to upgrade the
    idf file using the EnergyPlus Transition
    executables.

    Args:
        file (str): path of the idf file
        idd_filename: path of the EnergyPlus IDD file

    Returns:
        eppy.modeleditor.IDF: IDF object

    """
    # Initiate an eppy.modeleditor.IDF object
    idf_object = None
    IDF.setiddname(idd_filename, testing=True)
    while idf_object is None:
        try:
            idf_object = IDF(file)
            # Check version of IDF file against version of IDD file
            idf_version = idf_object.idfobjects['VERSION'][
                0].Version_Identifier
            idd_version = '{}.{}'.format(idf_object.idd_version[0],
                                         idf_object.idd_version[1])

            if idf_version == idd_version:
                # if the versions fit, great!
                log('The version of the IDF file "{}",\n\t'
                    'version "{}", matched the version of EnergyPlus {},'
                    '\n\tversion "{}", used to parse it.'.format(
                    os.path.basename(file),
                    idf_version,
                    idf_object.getiddname(),
<<<<<<< HEAD
                    idd_version), level=lg.DEBUG)
=======
                    idd_version),
                    level=lg.DEBUG)
            else:
                # if they don't fit, upgrade file
                upgrade_idf(file)
                idd_filename = getiddfile(get_idf_version(file))
                IDF.iddname = idd_filename
>>>>>>> 93464b69
        # An error could occur if the iddname is not found on the system. Try
        # to upgrade the idf file
        except Exception as e:
            log('{}'.format(e))
            log('Trying to upgrade the file instead...')
            # Try to upgrade the file
            upgrade_idf(file)
            # Get idd file for newly created and upgraded idf file
            idd_filename = getiddfile(get_idf_version(file))
            IDF.iddname = idd_filename
        else:
            # when parsing is complete, save it to disk, then return object
            save_idf_object_to_cache(idf_object, idf_object.idfname)
    return idf_object


def save_idf_object_to_cache(idf_object, idf_file, how=None):
    """Saves the object to disk. Essentially uses the pickling functions of
    python.

    Args:
        idf_object (eppy.modeleditor.IDF): an eppy IDF object
        idf_file (str): file path of idf file
        how (str, optional): How the pickling is done. Choices are 'json' or
            'pickle'. json dump doen't quite work yet. 'pickle' will save to a
            gzip'ed file instead of a regular binary file (.dat).

    Returns:
        None

    Todo:
        * Json dump does not work yet.
    """
    # upper() can't tahe NoneType as input.
    if how is None:
        how = ''
    # The main function
    if settings.use_cache:
        cache_filename = hash_file(idf_file)
        cache_dir = os.path.join(settings.cache_folder, cache_filename)

        # create the folder on the disk if it doesn't already exist
        if not os.path.exists(cache_dir):
            os.makedirs(cache_dir)

        if how.upper() == 'JSON':
            cache_fullpath_filename = os.path.join(settings.cache_folder,
                                                   cache_filename,
                                                   os.extsep.join([
                                                       cache_filename + 'idfs',
                                                       'json']))
            import gzip, json
            with open(cache_fullpath_filename, 'w') as file_handle:
                json.dump({key: value.__dict__ for key, value in
                           idf_object.idfobjects.items()},
                          file_handle,
                          sort_keys=True, indent=4, check_circular=True)

        elif how.upper() == 'PICKLE':
            # create pickle and dump
            cache_fullpath_filename = os.path.join(settings.cache_folder,
                                                   cache_filename,
                                                   os.extsep.join([
                                                       cache_filename + 'idfs',
                                                       'gzip']))
            import gzip
            try:
                import cPickle as pickle
            except ImportError:
                import pickle
            start_time = time.time()
            with gzip.GzipFile(cache_fullpath_filename, 'wb') as file_handle:
                pickle.dump(idf_object, file_handle, protocol=0)
            log('Saved pickle to file in {:,.2f} seconds'.format(
                time.time() - start_time))

        else:
            cache_fullpath_filename = os.path.join(settings.cache_folder,
                                                   cache_filename,
                                                   os.extsep.join([
                                                       cache_filename + 'idfs',
                                                       'dat']))
            try:
                import cPickle as pickle
            except ImportError:
                import pickle
            start_time = time.time()
            with open(cache_fullpath_filename, 'wb') as file_handle:
                pickle.dump(idf_object, file_handle, protocol=-1)
            log('Saved pickle to file in {:,.2f} seconds'.format(
                time.time() - start_time))


def load_idf_object_from_cache(idf_file, how=None):
    """Load an idf instance from cache

    Args:
        idf_file (str): path to the idf file
        how (str, optional): How the pickling is done. Choices are 'json' or
            'pickle'. json dump doen't quite work yet. 'pickle' will load from a
            gzip'ed file instead of a regular binary file (.dat).

    Returns:
        None
    """
    # upper() can't tahe NoneType as input.
    if how is None:
        how = ''
    # The main function
    if settings.use_cache:
        cache_filename = hash_file(idf_file)
        if how.upper() == 'JSON':
            cache_fullpath_filename = os.path.join(settings.cache_folder,
                                                   cache_filename,
                                                   os.extsep.join([
                                                       cache_filename + 'idfs',
                                                       'json']))
            import json
            try:
                import cPickle as pickle
            except ImportError:
                import pickle
            start_time = time.time()
            if os.path.isfile(cache_fullpath_filename):
                with open(cache_fullpath_filename, 'rb') as file_handle:
                    idf = json.load(file_handle)
                log('Loaded "{}" from pickled file in {:,.2f} seconds'.format(
                    os.path.basename(idf_file), time.time() -
                                                start_time))
                return idf

        elif how.upper() == 'PICKLE':
            cache_fullpath_filename = os.path.join(settings.cache_folder,
                                                   cache_filename,
                                                   os.extsep.join([
                                                       cache_filename + 'idfs',
                                                       'gzip']))
            import gzip
            try:
                import cPickle as pickle
            except ImportError:
                import pickle
            start_time = time.time()
            if os.path.isfile(cache_fullpath_filename):
                with gzip.GzipFile(cache_fullpath_filename,
                                   'rb') as file_handle:
                    idf = pickle.load(file_handle)
                log('Loaded "{}" from pickled file in {:,.2f} seconds'.format(
                    os.path.basename(idf_file), time.time() -
                                                start_time))
                return idf
        else:
            cache_fullpath_filename = os.path.join(settings.cache_folder,
                                                   cache_filename,
                                                   os.extsep.join([
                                                       cache_filename + 'idfs',
                                                       'dat']))
            try:
                import cPickle as pickle
            except ImportError:
                import pickle
            start_time = time.time()
            if os.path.isfile(cache_fullpath_filename):
                with open(cache_fullpath_filename, 'rb') as file_handle:
                    idf = pickle.load(file_handle)
                idf.setiddname(getiddfile(get_idf_version(idf_file)))
                idf.read()
                log('Loaded "{}" from pickled file in {:,.2f} seconds'.format(
                    os.path.basename(idf_file), time.time() - start_time))
                return idf


def prepare_outputs(eplus_file, outputs=None, idd_filename=None):
    """Add additional epobjects to the idf file. Users can pass in an outputs

    Args:
        eplus_file:
        outputs (bool or list):

    Examples:
        >>> outputs = [{'ep_object':'OUTPUT:DIAGNOSTICS',
        >>>             'kwargs':{'Key_1':'DisplayUnusedSchedules'}}]
        >>> prepare_outputs(eplus_file, outputs=None)

    """

    log('first, loading the idf file')
    idf = load_idf(eplus_file, idd_filename=idd_filename, as_dict=False)[0]
    eplus_finename = os.path.basename(eplus_file)
    idf = {eplus_finename: idf}

    if isinstance(outputs, list):
        for output in outputs:
            idf[eplus_finename].add_object(output['ep_object'], **output[
                'kwargs'])

    # SummaryReports
    idf[eplus_finename].add_object('Output:Table:SummaryReports'.upper(),
                                    Report_1_Name='AllSummary')

    # SQL output
    idf[eplus_finename].add_object('Output:SQLite'.upper(),
                                    Option_Type='SimpleAndTabular')

    # Output variables
    idf[eplus_finename].add_object('Output:Variable'.upper(),
                                    Variable_Name='Air System Total Heating '
                                                  'Energy',
                                    Reporting_Frequency='hourly')
    idf[eplus_finename].add_object('Output:Variable'.upper(),
                                    Variable_Name='Air System Total Cooling '
                                                  'Energy',
                                    Reporting_Frequency='hourly')

    # Output meters
    idf[eplus_finename].add_object('OUTPUT:METER',
                                    Key_Name='HeatRejection:EnergyTransfer',
                                    Reporting_Frequency='hourly')
    idf[eplus_finename].add_object('OUTPUT:METER',
                                    Key_Name='Heating:EnergyTransfer',
                                    Reporting_Frequency='hourly')
    idf[eplus_finename].add_object('OUTPUT:METER',
                                    Key_Name='Cooling:EnergyTransfer',
                                    Reporting_Frequency='hourly')
    idf[eplus_finename].add_object('OUTPUT:METER',
                                    Key_Name='Heating:DistrictHeating',
                                    Reporting_Frequency='hourly')
    idf[eplus_finename].add_object('OUTPUT:METER',
                                    Key_Name='Heating:Electricity',
                                    Reporting_Frequency='hourly')
    idf[eplus_finename].add_object('OUTPUT:METER',
                                    Key_Name='Heating:Gas',
                                    Reporting_Frequency='hourly')
    idf[eplus_finename].add_object('OUTPUT:METER',
                                    Key_Name='Cooling:DistrictCooling',
                                    Reporting_Frequency='hourly')
    idf[eplus_finename].add_object('OUTPUT:METER',
                                    Key_Name='Cooling:Electricity',
                                    Reporting_Frequency='hourly')
    idf[eplus_finename].add_object('OUTPUT:METER',
                                    Key_Name='Cooling:Gas',
                                    Reporting_Frequency='hourly')


def cache_runargs(eplus_file, runargs):
    import json
    output_directory = runargs['output_directory']

    runargs.update({'run_time': datetime.datetime.now().isoformat()})
    runargs.update({'idf_file': eplus_file})
    with open(os.path.join(output_directory, 'runargs.json'), 'w') as fp:
        json.dump(runargs, fp, sort_keys=True, indent=4)


def run_eplus(eplus_files, weather_file, output_folder=None, ep_version=None,
              output_report=None, processors=-1,
              prep_outputs=False, **kwargs):
    """Run an energy plus file and returns the SummaryReports Tables in a list
    of [(title, table), .....]

    Args:
        eplus_files (str or list): path to the idf file(s). Can be a list of
            strings or simply a string weather_file (str): path to the weather
            file
        weather_file (str): path to the EPW weather file
        output_folder (str, optional): path to the output folder. Will default
            to the settings.cache_folder.
        ep_version (str, optional): EnergyPlus version to use, eg: 8.9
        output_report: 'htm' or 'sql'.
        processors (int, optional): specify how many processors to use for a
            parallel run
        prep_outputs (bool or list, optional): if true, meters and variable
            outputs will be appended to the idf files. see
            :func:`prepare_outputs`
        **kwargs: keyword arguments to pass to other functions (see below)

    Returns:
        dict: dict of [(title, table), .....]

    Keyword Args:
        annual (bool): If True then force annual simulation (default: False)
        design_day (bool): Force design-day-only simulation (default: False)
        epmacro (bool): Run EPMacro prior to simulation (default: False)
        expandobjects (bool): Run ExpandObjects prior to simulation (default:
        False)
        readvars (bool): Run ReadVarsESO after simulation (default: False)
        output_prefix (str): Prefix for output file names
    """
    if os.path.isfile(weather_file):
        pass
    else:
        raise FileNotFoundError('Could not find weather file: {}'.format(
            weather_file))
    if isinstance(eplus_files, str):
        # Treat str as an array
        eplus_files = [eplus_files]

    # use aboslute paths
    for i, file in enumerate(eplus_files):
        eplus_files[i] = os.path.abspath(file)

    # determine processors
    if processors < 0:
        processors = min(len(eplus_files), mp.cpu_count())
    log('run_eplus() is using {} processors'.format(processors))

    # Determine version of idf file by reading the text file
    if ep_version is None:
        versionids = {
            os.path.basename(eplus_file): get_idf_version(eplus_file)
            for eplus_file in eplus_files
        }
        idd_filename = {
            os.path.basename(eplus_file): getiddfile(
                get_idf_version(eplus_file))
            for eplus_file in eplus_files
        }
    else:
        versionids = {
            os.path.basename(eplus_file): str(ep_version)
            for eplus_file in eplus_files
        }
        idd_filename = {
            os.path.basename(eplus_file): getiddfile(ep_version)
            for eplus_file in eplus_files
        }

    # Upgraded the file version if needed
    for eplus_file in eplus_files:
        eplus_exe, eplus_home = paths_from_version(get_idf_version(eplus_file,
                                                                   doted=False))
        if not os.path.isdir(eplus_home):
            log('The version of EnergyPlus-{0} needed for file {1} is not '
                'installed at the original location on this machine. '
                'Attempting to upgrade the file using the EnergyPlusUpdater '
                'utility...'.format(versionids[os.path.basename(eplus_file)],
                                    eplus_file))
            try:
                upgrade_idf(eplus_file)
            except Exception as e:
                # catch upgrade version exceptions
                raise
            else:
                # update the versionid of the file
                versionids[os.path.basename(eplus_file)] = get_idf_version(
                    eplus_file, doted=True)
                idd_filename[os.path.basename(eplus_file)] = getiddfile(
                    get_idf_version(eplus_file,
                                    doted=True))

    # Output folder check
    if not output_folder:
        output_folder = os.path.abspath(settings.cache_folder)
    # create the folder on the disk if it doesn't already exist
    if not os.path.exists(output_folder):
        os.makedirs(output_folder)
    log('Output folder set to {}'.format(output_folder))

    # Create a {filename: dirname} dict
    dirnames = {os.path.basename(path): os.path.dirname(path)
                for path in eplus_files}

    # Prepare outputs e.g. sql table
    if prep_outputs:
        # Check if idf file has necessary objects (eg specific outputs)
        parallel_process(
            in_dict={os.path.basename(eplus_file): {'eplus_file': eplus_file,
                                                    'outputs': prep_outputs,
                                                    'idd_filename':
                                                        idd_filename[
                                                            os.path.basename(
                                                                eplus_file)]}
                     for eplus_file in eplus_files},
            function=prepare_outputs,
            use_kwargs=True,
            processors=processors)
        # for eplus_file in eplus_files:
        #     log('\nPreparing outputs...\n', lg.INFO)
        #     prepare_outputs(eplus_file, prep_outputs)
        #     log('Preparing outputs completed\n', lg.INFO)

    # Try to get cached results

    processed_cache = []
    for eplus_file in eplus_files:
        # list arguments needed for cache retrive function
        processed_cache.append([eplus_file, output_report, kwargs])
    try:
        start_time = time.time()
        # array = (eplus_file, output_report='sql', kwargs=None)
        future_run = {os.path.basename(idf): {'eplus_file': idf,
                                              'output_report':
                                                  output_report,
                                              **args}
                      for idf, output_report, args in processed_cache
                      }
        cached_run_results = parallel_process(future_run, get_from_cache,
                                              processors)

        if not all(v is None for v in cached_run_results.values()):
            # if not all cached results are none, at least one is found
            log('Succesfully parsed cached results in '
                'parallel in {:,.2f} seconds'.format(time.time() -
                                                     start_time))
    except Exception as e:
        # catch other exceptions that could occur
        raise Exception('{}'.format(e))

    # Check if retrieved cached results exist than run for other files with
    # no cached results
    runs_found = {k: v for k, v in cached_run_results.items() if v is not None}
    runs_not_found = [k for k, v in cached_run_results.items() if v is None]

    #
    if not runs_not_found:
        # If we found these runs in the cache, just return them instead of
        # making a new eplus call
        return runs_found

    else:
        # continue with simulation of other files
        log('no cached results for {} run(s). Running Eplus for {} out '
            'of {} file(s)'.format(len(runs_not_found),
                                   len(runs_not_found),
                                   len(eplus_files)))
        # list of files that need to be run
        rerun_files = [os.path.join(dirnames[run_i], run_i) for run_i in
                       runs_not_found]

        start_time = time.time()

        from shutil import copyfile
        processed_runs = {}
        for eplus_file in rerun_files:
            # hash the eplus_file (to make shorter than the often extremely
            # long name)
            filename_prefix = kwargs.get('output_prefix', hash_file(
                eplus_file, kwargs))

            epw = os.path.abspath(weather_file)

            runargs = {'output_directory': os.path.join(output_folder,
                                                        filename_prefix),
                       'ep_version': versionids[os.path.basename(eplus_file)],
                       'output_prefix': filename_prefix,
                       'idd': idd_filename[os.path.basename(eplus_file)]}
            runargs.update(kwargs)

            idf_path = os.path.abspath(eplus_file)
            # TODO Should copy idf somewhere else before running; [Partly
            #  Fixed]
            processed_runs[os.path.basename(idf_path)] = {'idf': idf_path,
                                                          'weather': epw,
                                                          'verbose': 'q',
                                                          **runargs
                                                          }

            # Put a copy of the file in its cache folder and save runargs
            if not os.path.isfile(os.path.join(runargs['output_directory'],
                                               os.path.basename(eplus_file))):
                if not os.path.isdir(os.path.join(runargs['output_directory'])):
                    os.mkdir(runargs['output_directory'])
                copyfile(eplus_file, os.path.join(runargs['output_directory'],
                                                  os.path.basename(eplus_file)))
                cache_runargs(eplus_file, runargs.copy())
        log('Running EnergyPlus...')

        # We run the EnergyPlus Simulation
        parallel_process(processed_runs, multirunner, processors)

        log('Completed EnergyPlus in {:,.2f} seconds'.format(
            time.time() - start_time))

        # Return summary DataFrames
        runs = {os.path.basename(eplus_file):
                    {'eplus_file': eplus_file,
                     'output_folder': output_folder,
                     'output_report': output_report,
                     **kwargs}
                for eplus_file in rerun_files}
        reruns = parallel_process(runs, get_report, processors,
                                  use_kwargs=True)
        cached_run_results.update(reruns)
        return cached_run_results


def multirunner(**kwargs):
    """Wrapper for :func:`eppy.runner.run_functions.run` to be used when
    running IDF and EPW runs in parallel.

    Args:
        kwargs (dict): A dict made up of run() arguments.

    """
    try:
        run(**kwargs)
    except TypeError as e:
        log('{}'.format(e), lg.ERROR)
        raise TypeError('{}'.format(e))
    except CalledProcessError as e:
        # Get error file
        log('{}'.format(e), lg.ERROR)

        error_filename = os.path.join(kwargs['output_directory'],
                                      kwargs['output_prefix'] + 'out.err')
        if os.path.isfile(error_filename):
            with open(error_filename, 'r') as fin:
                log('\nError File for "{}" begins here...\n'.format(
                    os.path.basename(kwargs['idf'])), lg.ERROR)
                log(fin.read(), lg.ERROR)
                log('Error File for "{}" ends here...\n'.format(
                    os.path.basename(kwargs['idf'])), lg.ERROR)
            with open(error_filename, 'r') as stderr:
                raise EnergyPlusProcessError(cmd=e.cmd,
                                             idf=os.path.basename(
                                                 kwargs['idf']),
                                             stderr=stderr.read())
        else:
            log('Could not find error file', lg.ERROR)


def parallel_process(in_dict, function, processors, use_kwargs=True):
    """A parallel version of the map function with a progress bar.

    Args:
        in_dict (dict-like): A dictionary to iterate over.
        function (function): A python function to apply to the elements of
            in_dict
        processors (int): The number of cores to use
        use_kwargs (bool): If True, pass the kwargs as arguments to `function`.

    Returns:
        [function(array[0]), function(array[1]), ...]

    """
    from tqdm import tqdm
    from concurrent.futures import ProcessPoolExecutor, as_completed

    if processors == 1:
        kwargs = {
            'desc': function.__name__,
            'total': len(in_dict),
            'unit': 'runs',
            'unit_scale': True,
            'leave': True
        }
        if use_kwargs:
            futures = {a: function(**in_dict[a]) for a in tqdm(in_dict,
                                                               **kwargs)}
        else:
            futures = {a: function(in_dict[a]) for a in tqdm(in_dict,
                                                             **kwargs)}
    else:
        with ProcessPoolExecutor(max_workers=processors) as pool:
            if use_kwargs:
                futures = {pool.submit(function, **in_dict[a]): a for a in
                           in_dict}
            else:
                futures = {pool.submit(function, in_dict[a]): a for a in
                           in_dict}

            kwargs = {
                'desc': function.__name__,
                'total': len(futures),
                'unit': 'runs',
                'unit_scale': True,
                'leave': True
            }

            # Print out the progress as tasks complete
            for f in tqdm(as_completed(futures), **kwargs):
                pass
    out = {}
    # Get the results from the futures.
    for key in futures:
        try:
            if processors > 1:
                out[futures[key]] = key.result()
            else:
                out[key] = futures[key]
        except Exception as e:
            out[futures[key]] = e
    return out


def hash_file(eplus_file, kwargs=None):
    """Simple function to hash a file and return it as a string.
    Will also hash the :py:func:`eppy.runner.run_functions.run()` arguments
    so that correct results are returned
    when different run arguments are used

    Args:
        eplus_file (str): path of the idf file
        **kwargs: keywords to pass to the hasher

    Returns:
        str: The digest value as a string of hexadecimal digits

    Todo:
        Hashing should include the external files used an idf file. For
        example, if a model
        uses a csv file as an input and that file changes, the hashing will
        currently not pickup that change. This
        could result in loading old results without the user knowing.
    """
    hasher = hashlib.md5()
    with open(eplus_file, 'rb') as afile:
        buf = afile.read()
        hasher.update(buf)
        hasher.update(
            kwargs.__str__().encode('utf-8'))  # Hashing the kwargs as well
    return hasher.hexdigest()


def get_report(eplus_file, output_folder=None,
               output_report='sql', **kwargs):
    """Returns the specified report format (html or sql)

    Args:
        eplus_file (str): path of the idf file
        output_folder (str, optional): path to the output folder. Will
            default to the settings.cache_folder.
        output_report: 'html' or 'sql'
        **kwargs: keyword arguments to pass to hasher.

    Returns:
        dict: a dict of DataFrames

    """
    # Hash the idf file with any kwargs used in the function
    filename_prefix = hash_file(eplus_file, kwargs)
    if output_report is None:
        return None
    elif 'htm' in output_report.lower():
        # Get the html report
        fullpath_filename = os.path.join(output_folder, filename_prefix,
                                         os.extsep.join(
                                             [filename_prefix + 'tbl', 'htm']))
        if os.path.isfile(fullpath_filename):
            return get_html_report(fullpath_filename)
        else:
            raise FileNotFoundError(
                'File "{}" does not exist'.format(fullpath_filename))

    elif 'sql' in output_report.lower():
        # Get the sql report
        fullpath_filename = os.path.join(output_folder, filename_prefix,
                                         os.extsep.join(
                                             [filename_prefix + 'out', 'sql']))
        if os.path.isfile(fullpath_filename):
            return get_sqlite_report(fullpath_filename)
        else:
            raise FileNotFoundError(
                'File "{}" does not exist'.format(fullpath_filename))
    else:
        return None


def get_from_cache(eplus_file, output_report='sql', **kwargs):
    """Retrieve a EPlus Tabulated Summary run result from the cache

    Args:
        eplus_file (str): the path of the eplus file
        output_report: 'html' or 'sql'
        **kwargs: keyword arguments to pass to other functions.

    Returns:
        dict: dict of DataFrames
    """
    if settings.use_cache:
        # determine the filename by hashing the eplus_file
        cache_filename_prefix = hash_file(eplus_file, kwargs)
        if output_report is None:
            return None
        elif 'htm' in output_report.lower():
            # Get the html report
            cache_fullpath_filename = os.path.join(settings.cache_folder,
                                                   cache_filename_prefix,
                                                   os.extsep.join([
                                                       cache_filename_prefix
                                                       + 'tbl',
                                                       'htm']))
            if os.path.isfile(cache_fullpath_filename):
                return get_html_report(cache_fullpath_filename)

        elif 'sql' in output_report.lower():
            # get the SQL report
            cache_fullpath_filename = os.path.join(settings.cache_folder,
                                                   cache_filename_prefix,
                                                   os.extsep.join([
                                                       cache_filename_prefix
                                                       + 'out',
                                                       'sql']))
            if os.path.isfile(cache_fullpath_filename):
                # get reports from passed-in report names or from
                # settings.available_sqlite_tables if None are given
                return get_sqlite_report(cache_fullpath_filename,
                                         kwargs.get('report_tables',
                                                    settings.available_sqlite_tables))


def get_html_report(report_fullpath):
    """Parses the html Summary Report for each tables into a dictionary of
    DataFrames

    Args:
        report_fullpath (str): full path to the report file

    Returns:
        dict: dict of {title : table <DataFrame>,...}

    """
    from eppy.results import \
        readhtml  # the eppy module with functions to read the html
    with open(report_fullpath, 'r', encoding='utf-8') as cache_file:
        filehandle = cache_file.read()  # get a file handle to the html file

        cached_tbl = readhtml.titletable(
            filehandle)  # get a file handle to the html file

        log('Retrieved response from cache file "{}"'.format(
            report_fullpath))
        return summary_reports_to_dataframes(cached_tbl)


def summary_reports_to_dataframes(reports_list):
    """Converts a list of [(title, table),...] to a dict of {title: table
    <DataFrame>}. Duplicate keys must have their own unique names in the output
    dict.

    Args:
        reports_list (list): a list of [(title, table),...]

    Returns:
        dict: a dict of {title: table <DataFrame>}

    """
    results_dict = {}
    for table in reports_list:
        key = str(table[0])
        if key in results_dict:  # Check if key is already exists in
            # dictionary and give it a new name
            key = key + '_'
        df = pd.DataFrame(table[1])
        df = df.rename(columns=df.iloc[0]).drop(df.index[0])
        results_dict[key] = df
    return results_dict


def get_sqlite_report(report_file, report_tables=None):
    """Connects to the EnergyPlus SQL output file and retreives all tables

    Args:
        report_file (str): path of report file
        report_tables (list, optional): list of report table names to retreive.
        Defaults to settings.available_sqlite_tables

    Returns:
        dict: dict of DataFrames

    """
    # set list of report tables
    if not report_tables:
        report_tables = settings.available_sqlite_tables

    # if file exists, parse it with pandas' read_sql_query
    if os.path.isfile(report_file):
        import sqlite3
        # create database connection with sqlite3
        with sqlite3.connect(report_file) as conn:
            # empty dict to hold all DataFrames
            all_tables = {}
            # Iterate over all tables in the report_tables list
            for table in report_tables:
                try:
                    all_tables[table] = pd.read_sql_query(
                        "select * from {};".format(table), conn,
                        index_col=report_tables[table]['PrimaryKey'],
                        parse_dates=report_tables[table]['ParseDates'])
                except Exception as e:
                    log('no such table: {}'.format(table), lg.WARNING)

            log('SQL query parsed {} tables as DataFrames from {}'.format(
                len(all_tables), report_file))
            return all_tables


def upgrade_idf(files):
    """upgrades the idf file to the latest version. Implements the
    :func:`perform_transition` function.

    Args:
        files (str or list): path or list of paths to the idf file(s)

    Returns:

    """
    # Check if files is a str and put in a list
    if isinstance(files, str):
        files = [files]

    for file in files:
        try:
            perform_transition(file)
        except KeyError as e:
            log('file already upgraded to latest version "{}"'.format(e))
        # except Exception as e:
        #     # Catch any unhandled errors
        #     log('{}'.format(e))


def perform_transition(file):
    """Transition programm for idf version 1-0-0 to version 8-9-0.

    Args:
        file (str): path of the idf file

    Returns:
        None

    """
    versionid = get_idf_version(file, doted=False)

    trans_exec = {
        '1-0-0': '/Applications/EnergyPlus-8-9-0/PreProcess/IDFVersionUpdater'
                 '/Transition-V1-0-0-to-V1-0-1',
        '1-0-1': '/Applications/EnergyPlus-8-9-0/PreProcess/IDFVersionUpdater'
                 '/Transition-V1-0-1-to-V1-0-2',
        '1-0-2': '/Applications/EnergyPlus-8-9-0/PreProcess/IDFVersionUpdater'
                 '/Transition-V1-0-2-to-V1-0-3',
        '1-0-3': '/Applications/EnergyPlus-8-9-0/PreProcess/IDFVersionUpdater'
                 '/Transition-V1-0-3-to-V1-1-0',
        '1-1-0': '/Applications/EnergyPlus-8-9-0/PreProcess/IDFVersionUpdater'
                 '/Transition-V1-1-0-to-V1-1-1',
        '1-1-1': '/Applications/EnergyPlus-8-9-0/PreProcess/IDFVersionUpdater'
                 '/Transition-V1-1-1-to-V1-2-0',
        '1-2-0': '/Applications/EnergyPlus-8-9-0/PreProcess/IDFVersionUpdater'
                 '/Transition-V1-2-0-to-V1-2-1',
        '1-2-1': '/Applications/EnergyPlus-8-9-0/PreProcess/IDFVersionUpdater'
                 '/Transition-V1-2-1-to-V1-2-2',
        '1-2-2': '/Applications/EnergyPlus-8-9-0/PreProcess/IDFVersionUpdater'
                 '/Transition-V1-2-2-to-V1-2-3',
        '1-2-3': '/Applications/EnergyPlus-8-9-0/PreProcess/IDFVersionUpdater'
                 '/Transition-V1-2-3-to-V1-3-0',
        '1-3-0': '/Applications/EnergyPlus-8-9-0/PreProcess/IDFVersionUpdater'
                 '/Transition-V1-3-0-to-V1-4-0',
        '1-4-0': '/Applications/EnergyPlus-8-9-0/PreProcess/IDFVersionUpdater'
                 '/Transition-V1-4-0-to-V2-0-0',
        '2-0-0': '/Applications/EnergyPlus-8-9-0/PreProcess/IDFVersionUpdater'
                 '/Transition-V2-0-0-to-V2-1-0',
        '2-1-0': '/Applications/EnergyPlus-8-9-0/PreProcess/IDFVersionUpdater'
                 '/Transition-V2-1-0-to-V2-2-0',
        '2-2-0': '/Applications/EnergyPlus-8-9-0/PreProcess/IDFVersionUpdater'
                 '/Transition-V2-2-0-to-V3-0-0',
        '3-0-0': '/Applications/EnergyPlus-8-9-0/PreProcess/IDFVersionUpdater'
                 '/Transition-V3-0-0-to-V3-1-0',
        '3-1-0': '/Applications/EnergyPlus-8-9-0/PreProcess/IDFVersionUpdater'
                 '/Transition-V3-1-0-to-V4-0-0',
        '4-0-0': '/Applications/EnergyPlus-8-9-0/PreProcess/IDFVersionUpdater'
                 '/Transition-V4-0-0-to-V5-0-0',
        '5-0-0': '/Applications/EnergyPlus-8-9-0/PreProcess/IDFVersionUpdater'
                 '/Transition-V5-0-0-to-V6-0-0',
        '6-0-0': '/Applications/EnergyPlus-8-9-0/PreProcess/IDFVersionUpdater'
                 '/Transition-V6-0-0-to-V7-0-0',
        '7-0-0': '/Applications/EnergyPlus-8-9-0/PreProcess/IDFVersionUpdater'
                 '/Transition-V7-0-0-to-V7-1-0',
        '7-1-0': '/Applications/EnergyPlus-8-9-0/PreProcess/IDFVersionUpdater'
                 '/Transition-V7-1-0-to-V7-2-0',
        '7-2-0': '/Applications/EnergyPlus-8-9-0/PreProcess/IDFVersionUpdater'
                 '/Transition-V7-2-0-to-V8-0-0',
        '8-0-0': '/Applications/EnergyPlus-8-9-0/PreProcess/IDFVersionUpdater'
                 '/Transition-V8-0-0-to-V8-1-0',
        '8-1-0': '/Applications/EnergyPlus-8-9-0/PreProcess/IDFVersionUpdater'
                 '/Transition-V8-1-0-to-V8-2-0',
        '8-2-0': '/Applications/EnergyPlus-8-9-0/PreProcess/IDFVersionUpdater'
                 '/Transition-V8-2-0-to-V8-3-0',
        '8-3-0': '/Applications/EnergyPlus-8-9-0/PreProcess/IDFVersionUpdater'
                 '/Transition-V8-3-0-to-V8-4-0',
        '8-4-0': '/Applications/EnergyPlus-8-9-0/PreProcess/IDFVersionUpdater'
                 '/Transition-V8-4-0-to-V8-5-0',
        '8-5-0': '/Applications/EnergyPlus-8-9-0/PreProcess/IDFVersionUpdater'
                 '/Transition-V8-5-0-to-V8-6-0',
        '8-6-0': '/Applications/EnergyPlus-8-9-0/PreProcess/IDFVersionUpdater'
                 '/Transition-V8-6-0-to-V8-7-0',
        '8-7-0': '/Applications/EnergyPlus-8-9-0/PreProcess/IDFVersionUpdater'
                 '/Transition-V8-7-0-to-V8-8-0',
        '8-8-0': '/Applications/EnergyPlus-8-9-0/PreProcess/IDFVersionUpdater'
                 '/Transition-V8-8-0-to-V8-9-0',
    }
    file = os.path.abspath(file)
    # store the directory we start in
    cwd = os.getcwd()
    run_dir = os.path.abspath(os.path.dirname(trans_exec[versionid]))

    # build a list of command line arguments

    with cd(run_dir):
        # we are now in run_dir
        result = None
        while result is None:
            try:
                trans_exec[versionid]
            except KeyError:
                # there is no more updates to perfrom
                result = 0
            else:
                cmd = [trans_exec[versionid], file]
                try:
                    check_call(cmd)
                except CalledProcessError as e:
                    # potentially catch contents of std out and put it in the
                    # error log
                    log('{}'.format(e), lg.ERROR)
                    raise
                else:
                    # load new version id and continue loop
                    versionid = get_idf_version(file, doted=False)

    log('Transition completed\n')
    # Clean 'idfnew' and 'idfold' files created by the transition porgram
    files_to_delete = glob.glob(os.path.dirname(file) + '/*.idfnew')
    files_to_delete.extend(glob.glob(os.path.dirname(file) + '/*.idfold'))
    files_to_delete.extend(glob.glob(os.path.dirname(
        file) + '/*.VCpErr'))  # Remove error files since logged to console
    for file in files_to_delete:
        if os.path.isfile(file):
            os.remove(file)


def get_idf_version(file, doted=True):
    """Get idf version quickly by reading first few lines of idf file
    containing the 'VERSION' identifier

    Args:
        file (str): Absolute or relative Path to the idf file
        doted (bool, optional): Wheter or not to return the version number
        with periods or dashes eg.: 8.9 vs 8-9-0.
            Doted=False appends -0 to the end of the version number

    Returns:
        str: the version id

    """
    with open(os.path.abspath(file), 'r', encoding='latin-1') as fhandle:
        try:
            txt = fhandle.read()
            ntxt = parse_idd.nocomment(txt, '!')
            blocks = ntxt.split(';')
            blocks = [block.strip() for block in blocks]
            bblocks = [block.split(',') for block in blocks]
            bblocks1 = [[item.strip() for item in block] for block in bblocks]
            ver_blocks = [block for block in bblocks1
                          if block[0].upper() == 'VERSION']
            ver_block = ver_blocks[0]
            if doted:
                versionid = ver_block[1]
            else:
                versionid = ver_block[1].replace('.', '-') + '-0'
        except Exception as e:
            log('Version id for file "{}" cannot be found'.format(file))
            log('{}'.format(e))
            raise
        else:
            return versionid


schedule_types = ['Schedule:Day:Hourly'.upper(),
                  'Schedule:Day:Interval'.upper(), 'Schedule:Day:List'.upper(),
                  'Schedule:Week:Daily'.upper(), 'Schedule:Year'.upper(),
                  'Schedule:Week:Compact'.upper(), 'Schedule:Compact'.upper(),
                  'Schedule:Constant'.upper(), 'Schedule:File'.upper()]<|MERGE_RESOLUTION|>--- conflicted
+++ resolved
@@ -257,9 +257,6 @@
                     os.path.basename(file),
                     idf_version,
                     idf_object.getiddname(),
-<<<<<<< HEAD
-                    idd_version), level=lg.DEBUG)
-=======
                     idd_version),
                     level=lg.DEBUG)
             else:
@@ -267,7 +264,6 @@
                 upgrade_idf(file)
                 idd_filename = getiddfile(get_idf_version(file))
                 IDF.iddname = idd_filename
->>>>>>> 93464b69
         # An error could occur if the iddname is not found on the system. Try
         # to upgrade the idf file
         except Exception as e:
