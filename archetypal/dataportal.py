import hashlib
import io
import json
import logging as lg
import os
import re
import time

import geopandas as gpd
import pandas as pd
import pycountry as pycountry
import requests
from sqlalchemy import create_engine

from archetypal import log, settings, make_str

# scipy and sklearn are optional dependencies for faster nearest node search
try:
    from osgeo import gdal
except ImportError as e:
    gdal = None


def tabula_available_buildings(code_country='France'):
    """Returns all available building types for a specific country.

    Args:
        code_country:

    Returns:

    """
    # Check code country
    if code_country.upper() not in ['AT', 'BA', 'BE', 'BG', 'CY', 'CZ', 'DE',
                                    'DK', 'ES', 'FR', 'GB', 'GR', 'HU', 'IE',
                                    'IT', 'NL', 'NO', 'PL', 'RS', 'SE', 'SI']:
        code_country = pycountry.countries.get(name=code_country)
        if code_country is not None:
            code_country = code_country.alpha_2
        else:
            raise ValueError('Country name {} is invalid'.format(code_country))
    data = {'code_country': code_country}
    json_response = tabula_api_request(data, table='all-country')

    # load data
    df = pd.DataFrame(json_response)
    df = df.data.apply(pd.Series)
    return df


def tabula_api_request(data, table='detail'):
    """Send a request to the TABULA API via HTTP GET and return the JSON
    response.

    Args:
        data (dict): dictionnary of query attributes.
            with table='all-country', data expects 'code_country'.
            with table='detail', data expects 'buildingtype', 'suffix', and
            'variant'.
        table (str): the server-table to query. 'detail' or 'all-country'
    Returns:

    """
    # Prepare URL
    if table == 'all-country':
        codehex = str(
            int(hashlib.md5(data['code_country'].encode('utf-8')).hexdigest(),
                16))[0:13]
        url_base = ('http://webtool.building-typology.eu/data/matrix/building'
                    '/{0}/p/0/o/0/l/10/dc/{1}')
        prepared_url = url_base.format(data['code_country'], codehex)

    elif table == 'detail':
        buildingtype = '.'.join(s for s in data['buildingtype'])
        suffix = '.'.join(s for s in data['suffix'])
        bldname = buildingtype + '.' + suffix
        hexint = hashlib.md5(bldname.encode('utf-8')).hexdigest()[0:13]
        url_base = ('http://webtool.building-typology.eu/data/adv/building'
                    '/detail/{0}/bv/{1}/dc/{2}')
        prepared_url = url_base.format(bldname, data['variant'], hexint)

    else:
        raise ValueError('server-table name "{}" invalid'.format(table))

    # First, try to get the cached resonse from file
    cached_response_json = get_from_cache(prepared_url)

    if cached_response_json is not None:
        # found this request in the cache, just return it instead of making a
        # new HTTP call
        return cached_response_json
    else:
        # if this URL is not already in the cache, request it
        response = requests.get(prepared_url)
        if response.status_code == 200:
            response_json = response.json()
            if 'remark' in response_json:
                log('Server remark: "{}"'.format(response_json['remark'],
                                                 level=lg.WARNING))
            elif not response_json['success']:
                raise ValueError('The query "{}" returned no results'.format(
                    prepared_url), lg.WARNING)
            save_to_cache(prepared_url, response_json)
            return response_json
        else:
            # Handle some server errors
            pass


def tabula_building_details_sheet(code_building=None, code_country='FR',
                                  code_typologyregion='N',
                                  code_buildingsizeclass='SFH',
                                  code_construcionyearclass=1,
                                  code_additional_parameter='Gen',
                                  code_type='ReEx',
                                  code_num=1, code_variantnumber=1):
    """

    Args:
        code_building (str) : Whole building code e.g.:
            "AT.MT.AB.02.Gen.ReEx.001.001"
             |  |  |  |   |   |    |   |__code_variantnumber
             |  |  |  |   |   |    |______code_num
             |  |  |  |   |   |___________code_type
             |  |  |  |   |_______________code_additional_parameter
             |  |  |  |___________________code_construcionyearclass
             |  |  |______________________code_buildingsizeclass
             |  |_________________________code_typologyregion
             |____________________________code_country
        code_country (str): Country name or International Country Code (ISO
            3166-1-alpha-2 code). Input as 'France' will work equally as 'FR'.
        code_typologyregion (str): N for national; otherwise specific codes
            representing regions in a given country
        code_buildingsizeclass (str): 4 standardized classes: 'SFH':
        Single-family house, 'TH': Terraced house, 'MFH': multi-family house,
            'AB': Apartment block
        code_construcionyearclass (int or str): allocation of time bands to
            classes. Defined nationally (according to significant changes in
            construction technologies, building codes or available statistical
            data
        code_additional_parameter (str): 1 unique category. Defines the generic
            (or basic) typology matrix so that each residential building of a
            given country can be assigned to one generic type. A further
            segmentation in subtypes is  possible and can be indicated by a
            specific code. Whereas the generic types must comprise the whole
            building stock the total of subtypes must be comprehensive. e.g.
            'HR' (highrises), 'TFrame' (timber frame), 'Semi' (semi-detached)
        code_type: “ReEx” is a code for “real example” and “SyAv” for
            “Synthetical Average”
        code_num: TODO: What is this paramter?
        code_variantnumber: the energy performance level 1, 2 and 3. 1: minimum
            requirements, 2: improved and 3: ambitious or NZEB standard (assumed
            or announced level of Nearly Zero-Energy Buildings)

    Returns:
        pandas.DataFrame: The DataFrame from the

    """
    # Parse builsing_code
    if code_building is not None:
        try:
            code_country, code_typologyregion, code_buildingsizeclass, \
            code_construcionyearclass, \
            code_additional_parameter, code_type, code_num, \
            code_variantnumber = code_building.split('.')
        except ValueError:
            msg = (
                'the query "{}" is missing a parameter. Make sure the '
                '"code_building" has the form: '
                'AT.MT.AB.02.Gen.ReEx.001.001').format(code_building)
            log(msg, lg.ERROR)
            raise ValueError(msg)

    # Check code country
    if code_country.upper() not in ['AT', 'BA', 'BE', 'BG', 'CY', 'CZ', 'DE',
                                    'DK', 'ES', 'FR', 'GB', 'GR', 'HU', 'IE',
                                    'IT', 'NL', 'NO', 'PL', 'RS', 'SE', 'SI']:
        code_country = pycountry.countries.get(name=code_country)
        if code_country is not None:
            # if country is valid, return ISO 3166-1-alpha-2 code
            code_country = code_country.alpha_2
        else:
            raise ValueError('Country name {} is invalid'.format(code_country))

    # Check code_buildingsizeclass
    if code_buildingsizeclass.upper() not in ['SFH', 'TH', 'MFH', 'AB']:
        raise ValueError(
            'specified code_buildingsizeclass "{}" not supported. Available '
            'values are "SFH", "TH", '
            '"MFH" or "AB"')
    # Check numericals
    if not isinstance(code_construcionyearclass, str):
        code_construcionyearclass = str(code_construcionyearclass).zfill(2)

    if not isinstance(code_num, str):
        code_num = str(code_num).zfill(3)

    if not isinstance(code_variantnumber, str):
        code_variantnumber = str(code_variantnumber).zfill(3)

    # prepare data
    data = {'buildingtype': [code_country, code_typologyregion,
                             code_buildingsizeclass, code_construcionyearclass,
                             code_additional_parameter],
            'suffix': [code_type, code_num],
            'variant': code_variantnumber}
    json_response = tabula_api_request(data, table='detail')

    if json_response is not None:
        log('')
        # load data
        df = pd.DataFrame(json_response)
        df = df.data.apply(pd.Series)

        # remove html tags from labels
        df.label = df.label.str.replace('<[^<]+?>', ' ')
        return df
    else:
        raise ValueError('No data found in TABULA matrix with query:"{}"\nRun '
                         'archetypal.dataportal.tabula_available_buildings() '
                         'with country code "{}" to get list of possible '
                         'building types'
                         ''.format('.'.join(s for s in data['buildingtype']),
                                   code_country))


def tabula_system(code_country, code_boundarycond='SUH', code_variantnumber=1):
    """

    Args:
        code_country:
        code_boundarycond:
        code_variantnumber:

    Returns:

    """
    # Check code country
    if code_country.upper() not in ['AT', 'BA', 'BE', 'BG', 'CY', 'CZ', 'DE',
                                    'DK', 'ES', 'FR', 'GB', 'GR', 'HU', 'IE',
                                    'IT', 'NL', 'NO', 'PL', 'RS', 'SE', 'SI']:
        code_country = pycountry.countries.get(name=code_country)
        if code_country is not None:
            # if country is valid, return ISO 3166-1-alpha-2 code
            code_country = code_country.alpha_2
        else:
            raise ValueError('Country name {} is invalid')

    # Check code_buildingsizeclass
    if code_boundarycond.upper() not in ['SUH', 'MUH']:
        raise ValueError(
            'specified code_boundarycond "{}" not valid. Available values are '
            '"SUH" (Single Unit Houses) '
            'and "MUH" (Multi-unit Houses)')

    # Check code variant number
    if not isinstance(code_variantnumber, str):
        code_variantnumber = str(code_variantnumber).zfill(2)

    # prepare data
    data = {'systype': [code_country, code_boundarycond, code_variantnumber]}
    json_response = tabula_system_request(data)

    if json_response is not None:
        log('')
        # load data
        df = pd.DataFrame(json_response)
        return df.data.to_frame()
    else:
        raise ValueError('No data found in TABULA matrix with query:"{}"\nRun '
                         'archetypal.dataportal.tabula_available_buildings() '
                         'with country code "{}" to get list of possible '
                         'building types'
                         ''.format('.'.join(s for s in data['systype']),
                                   code_country))


def tabula_system_request(data):
    """

    Args:
        data (dict): prepared data for html query

    Returns:

    Examples:
        'http://webtool.building-typology.eu/data/matrix/system/detail/IT.SUH
        .01/dc/1546889637169'

    """
    system = '.'.join(s for s in data['systype'])
    hexint = hashlib.md5(system.encode('utf-8')).hexdigest()[0:13]

    log('quering system type {}'.format(system))
    prepared_url = 'http://webtool.building-typology.eu/data/matrix/system' \
                   '/detail/{0}/dc/{1}'.format(
        system, hexint)

    cached_response_json = get_from_cache(prepared_url)

    if cached_response_json is not None:
        # found this request in the cache, just return it instead of making a
        # new HTTP call
        return cached_response_json

    else:
        # if this URL is not already in the cache, pause, then request it
        response = requests.get(prepared_url)

        try:
            response_json = response.json()
            if 'remark' in response_json:
                log('Server remark: "{}"'.format(response_json['remark'],
                                                 level=lg.WARNING))
            save_to_cache(prepared_url, response_json)
        except Exception:
            # Handle some server errors
            pass
        else:
            return response_json


def get_from_cache(url):
    """

    Args:
        url:

    Returns:

    """
    # if the tool is configured to use the cache
    if settings.use_cache:
        # determine the filename by hashing the url
        filename = hashlib.md5(url.encode('utf-8')).hexdigest()

        cache_path_filename = os.path.join(settings.cache_folder,
                                           os.extsep.join([filename, 'json']))
        # open the cache file for this url hash if it already exists, otherwise
        # return None
        if os.path.isfile(cache_path_filename):
            with io.open(cache_path_filename, encoding='utf-8') as cache_file:
                response_json = json.load(cache_file)
            log('Retrieved response from cache file "{}" for URL "{}"'.format(
                cache_path_filename, url))
            return response_json


def save_to_cache(url, response_json):
    """

    Args:
        url:
        response_json:

    Returns:

    """
    if settings.use_cache:
        if response_json is None:
            log('Saved nothing to cache because response_json is None')
        else:
            # create the folder on the disk if it doesn't already exist
            if not os.path.exists(settings.cache_folder):
                os.makedirs(settings.cache_folder)

            # hash the url (to make filename shorter than the often extremely
            # long url)
            filename = hashlib.md5(url.encode('utf-8')).hexdigest()
            cache_path_filename = os.path.join(settings.cache_folder,
                                               os.extsep.join(
                                                   [filename, 'json']))
            # dump to json, and save to file
            json_str = make_str(json.dumps(response_json))
            with io.open(cache_path_filename, 'w',
                         encoding='utf-8') as cache_file:
                cache_file.write(json_str)

            log('Saved response to cache file "{}"'.format(cache_path_filename))


def openei_api_request(data, pause_duration=None, timeout=180,
                       error_pause_duration=None):
    """

    Args:
        data (dict or OrderedDict): key-value pairs of parameters to post to
            the API
        pause_duration:
        timeout (int): how long to pause in seconds before requests, if None,
            will query API status endpoint to find when next slot is available
        error_pause_duration (int): the timeout interval for the requests
            library

    Returns:
        dict
    """
    # define the Overpass API URL, then construct a GET-style URL as a string to
    # hash to look up/save to cache
    url = ' https://openei.org/services/api/content_assist/recommend'
    prepared_url = requests.Request('GET', url, params=data).prepare().url
    cached_response_json = get_from_cache(prepared_url)

    if cached_response_json is not None:
        # found this request in the cache, just return it instead of making a
        # new HTTP call
        return cached_response_json


# def openei_dataset_request(data):
#     'COMMERCIAL_LOAD_DATA_E_PLUS_OUTPUT'
#     'https://openei.org/datasets/files/961/pub/{}
#     'USA_AR_Batesville'
#     'AWOS'
#     '723448'
#     'RefBldgMediumOfficeNew2004'
#     '/{}.{}.{}_TMY3/{}_v1.3_7.1_3A_USA_GA_ATLANTA\
#         .csv'


def nrel_api_cbr_request(data):
    # define the Overpass API URL, then construct a GET-style URL as a string to
    # hash to look up/save to cache
    url = 'https://developer.nrel.gov/api/commercial-building-resources/v1' \
          '/resources.json'
    prepared_url = requests.Request('GET', url, params=data).prepare().url
    cached_response_json = get_from_cache(prepared_url)

    if cached_response_json is not None:
        # found this request in the cache, just return it instead of making a
        # new HTTP call
        return cached_response_json

    else:
        start_time = time.time()
        log('Getting from {}, "{}"'.format(url, data))
        response = requests.get(prepared_url)
        # if this URL is not already in the cache, pause, then request it
        # get the response size and the domain, log result
        size_kb = len(response.content) / 1000.
        domain = re.findall(r'//(?s)(.*?)/', url)[0]
        log('Downloaded {:,.1f}KB from {}'
            ' in {:,.2f} seconds'.format(size_kb, domain,
                                         time.time() - start_time))

        try:
            response_json = response.json()
            if 'remark' in response_json:
                log('Server remark: "{}"'.format(response_json['remark'],
                                                 level=lg.WARNING))
            save_to_cache(prepared_url, response_json)
        except Exception:
            # deal with response satus_code here
            log(
                'Server at {} returned status code {} and no JSON data.'.format(
                    domain,
                    response.status_code),
                level=lg.ERROR)
        else:
            return response_json


def nrel_bcl_api_request(data):
    """Send a request to the Building Component Library API via HTTP GET and
    return the JSON response.

    Args:
        data (dict or OrderedDict): key-value pairs of parameters to post to
            the API

    Returns:
        dict
    """
    try:
        kformat = data.pop('format')  # json or xml
        keyword = data.pop('keyword')
    except KeyError:
        url = 'https://bcl.nrel.gov/api/search/'
    else:
        url = 'https://bcl.nrel.gov/api/search/{}.{}'.format(keyword, kformat)
    prepared_url = requests.Request('GET', url, params=data).prepare().url
    print(prepared_url)
    cached_response_json = get_from_cache(prepared_url)

    if cached_response_json is not None:
        # found this request in the cache, just return it instead of making a
        # new HTTP call
        return cached_response_json

    else:
        start_time = time.time()
        log('Getting from {}, "{}"'.format(url, data))
        response = requests.get(prepared_url)
        # if this URL is not already in the cache, pause, then request it
        # get the response size and the domain, log result
        size_kb = len(response.content) / 1000.
        domain = re.findall(r'//(?s)(.*?)/', url)[0]
        log('Downloaded {:,.1f}KB from {}'
            ' in {:,.2f} seconds'.format(size_kb, domain,
                                         time.time() - start_time))

        try:
            response_json = response.json()
            if 'remark' in response_json:
                log('Server remark: "{}"'.format(response_json['remark'],
                                                 level=lg.WARNING))
            save_to_cache(prepared_url, response_json)
        except Exception:
            # deal with response satus_code here
            log(
                'Server at {} returned status code {} and no JSON data.'.format(
                    domain,
                    response.status_code),
                level=lg.ERROR)
            return response.content
        else:
            return response_json


def gis_server_raster_request(creds, bbox=None, how='intersects', srid=None,
                              output_type='Raster'):
    """

    Args:
        output_type:
        creds:
        bbox:
        how:
        srid:

    Returns:
        numpy.array

    Info:
        https://gis.stackexchange.com/questions/130139/downloading-raster
        -data-into-python-from-postgis-using-psycopg2
    """
    if gdal is None:
        raise ImportError('The osgeo package must be installed to use this '
                          'optional feature. recommended to use conda '
                          '*install gdal instead* of pip')

    username = creds.pop('username')
    password = creds.pop('password')
    server = creds.pop('server')
    db_name = creds.pop('db_name')
    tb_schema = creds.pop('schema')
    table_name = creds.pop('table_name')
    # create the engine string
    engine_str = 'postgresql://{}:{}@{}/{}'.format(username, password, server,
                                                   db_name)
    # instanciate the server engine
    engine = create_engine(engine_str)

    xmin, ymin, xmax, ymax = bbox.bounds

    if how.lower() == 'intersects':
        how = '&&'
    elif how.lower() == 'contains':
        how = '@'
    else:
        raise NameError('there is no spatial operator named {}. choose from '
                        '"intersets" or "contains"')

    # prepare the sql query
    sql = "SELECT ST_AsGDALRaster(ST_Union(rast), 'GTiff') As rast_gdal " \
          "FROM {schema}.{table_name} " \
          "WHERE " \
          "rast " \
          "{how} " \
          "ST_MakeEnvelope({xmin}, {ymin}, {xmax}, {ymax}, {my_srid})".format(
        schema=tb_schema,
        table_name=table_name,
        xmin=xmin,
        ymin=ymin,
        xmax=xmax,
        ymax=ymax,
        my_srid=srid,
        how=how)

    # Todo: seek raster data from cache instead of from gis server
    # # try to get results from cache
    # cached_response = get_from_cache(sql)
    #
    # if cached_response is not None:
    #     # found this request in the cache, just return it instead of making a
    #     # new sql call. We need to load id usin json.loads though.
    #     return gpd.GeoDataFrame.from_features(cached_response)

    # Use a virtual memory file, which is named like this
    vsipath = '/vsimem/from_postgis'

    # Download raster data into Python as GeoTIFF, and make a virtual file
    # for GDAL
    result = engine.execute(sql)

    try:
        gdal.FileFromMemBuffer(vsipath, bytes(result.fetchone()[0]))

        # Read first band of raster with GDAL
        ds = gdal.Open(vsipath)
        band = ds.GetRasterBand(1)
        arr = band.ReadAsArray()

    except Exception:
        # Close and clean up virtual memory file
        gdal.Unlink(vsipath)
        raise
    else:
        if output_type == 'Raster':
            gdal.Unlink(vsipath)
            return ds
        elif output_type == 'memory':
            return vsipath
        elif output_type == 'array':
            gdal.Unlink(vsipath)
            return arr


def gis_server_request(creds, bbox=None, how='intersects', srid=None):
    """Send a request to the GIS server via postgis SQL query and return the
    GeoDataFrame response.

    Args:
        creds (dict): credentials to connect with the database. Pass a dict
        containing the 'username', 'password', 'server', 'db_name',
        'tb_schema', 'engine_str
        bbox (shapely.geometry): Any shapely geometry that has bounds.
        how (str): the spatial operator to use. 'intersects' gets more rows
            while 'contains' gets fewer rows.
        srid (int): SRID. If no SRID is specified the unknown spatial
            reference system is assumed.

    Returns:
        geopandas.GeoDataFrame

    Info:
        * Originaly from <https://gis.stackexchange.com/questions/83387
        /performing-bounding-box-query-in-postgis>
    """
    username = creds.pop('username')
    password = creds.pop('password')
    server = creds.pop('server')
    db_name = creds.pop('db_name')
    tb_schema = creds.pop('schema')
    table_name = creds.pop('table_name')
    # create the engine string
    engine_str = 'postgresql://{}:{}@{}/{}'.format(username, password, server,
                                                   db_name)
    # instanciate the server engine
    engine = create_engine(engine_str)

    xmin, ymin, xmax, ymax = bbox.bounds

    if how.lower() == 'intersects':
        how = '&&'
    elif how.lower() == 'contains':
        how = '@'
    else:
        raise NameError('there is no spatial operator named {}. choose from '
                        '"intersets" or "contains"')

    sql = 'SELECT * FROM {schema}.{table_name} ' \
          'WHERE ' \
          'geom ' \
          '{how} ' \
          'ST_MakeEnvelope({xmin}, {ymin}, {xmax}, {ymax}, {my_srid})'.format(
        schema=tb_schema,
        table_name=table_name,
        xmin=xmin,
        ymin=ymin,
        xmax=xmax,
        ymax=ymax,
        my_srid=srid,
        how=how)
    cached_response_geojson = get_from_cache(sql)

    if cached_response_geojson is not None:
        # found this request in the cache, just return it instead of making a
        # new HTTP call. We need to load id usin json.loads though.
        return gpd.GeoDataFrame.from_features(cached_response_geojson)

    else:
        start_time = time.time()
        log('Getting from from {}:{}.{}, "{}"'.format(server, tb_schema,
                                                      table_name, sql))
        gdf = gpd.read_postgis(sql, con=engine, geom_col='geom',
                               crs={'init': 'epsg:{srid}'.format(srid=srid)})
        size_kb = gdf.memory_usage(deep=True).sum() / 1000
        len_gdf = len(gdf)
        log('Downloaded {:,.1f} KB or {} entries from {}:{}.{} in '
            '{:,.2f} seconds'.format(size_kb, len_gdf, server, tb_schema,
                                     table_name, time.time() - start_time))
        if not gdf.empty:
            gdf_json = gdf.to_json()
            save_to_cache(sql, json.loads(gdf_json))  # must load the json
            # because because the save_to_cache handles to conversion
            # Todo: for some reason, rasterio does not like the gdf as is. so
            #  the workaournd is to spit out the json back into a new
            #  GeoDataFrame. Why?
            return gpd.GeoDataFrame.from_features(json.loads(gdf_json))
        else:
            log('No entries found. Check your parameters such as '
                'the bbox coordinates and the CRS', lg.ERROR)
            return gpd.GeoDataFrame([])  # return empty GeoDataFrame


<<<<<<< HEAD
def gis_server_available_tables(creds, schema='public'):
    username = creds.pop('username')
    password = creds.pop('password')
    server = creds.pop('server')
    db_name = creds.pop('db_name')

    # create the engine string
    engine_str = 'postgresql://{}:{}@{}/{}'.format(username, password, server,
                                                   db_name)
    # instanciate the server engine
    engine = create_engine(engine_str)

    return engine.table_names(schema=schema)
=======
def stat_can_request(data):
    prepared_url = 'https://www12.statcan.gc.ca/rest/census-recensement' \
                   '/CPR2016.{type}?lang={lang}&dguid={dguid}&topic=' \
                   '{topic}&notes={notes}'.format(
        type=data.get('type', 'json'),
        lang=data.get('land', 'E'),
        dguid=data.get('dguid', '2016A000011124'),
        topic=data.get('topic', 1),
        notes=data.get('notes', 0))

    cached_response_json = get_from_cache(prepared_url)

    if cached_response_json is not None:
        # found this request in the cache, just return it instead of making a
        # new HTTP call
        return cached_response_json

    else:
        # if this URL is not already in the cache, request it
        start_time = time.time()
        log('Getting from {}, "{}"'.format(prepared_url, data))
        response = requests.get(prepared_url)
        # if this URL is not already in the cache, pause, then request it
        # get the response size and the domain, log result
        size_kb = len(response.content) / 1000.
        domain = re.findall(r'//(?s)(.*?)/', prepared_url)[0]
        log('Downloaded {:,.1f}KB from {}'
            ' in {:,.2f} seconds'.format(size_kb, domain,
                                         time.time() - start_time))

        try:
            response_json = response.json()
            if 'remark' in response_json:
                log('Server remark: "{}"'.format(response_json['remark'],
                                                 level=lg.WARNING))
            save_to_cache(prepared_url, response_json)

        except Exception:
            # There seems to be a double backlash in the response. We try
            # removing it here.
            try:
                response = response.content.decode('UTF-8').replace('//',
                                                                    '')
                response_json = json.loads(response)
            except Exception:
                log(
                    'Server at {} returned status code {} and no JSON '
                    'data.'.format(
                        domain,
                        response.status_code),
                    level=lg.ERROR)
            else:
                save_to_cache(prepared_url, response_json)
                return response_json
            # deal with response satus_code here
            log('Server at {} returned status code {} and no JSON '
                'data.'.format(
                    domain, response.status_code), level=lg.ERROR)
        else:
            return response_json


def stat_can_geo_request(data):
    prepared_url = 'https://www12.statcan.gc.ca/rest/census-recensement' \
                   '/CR2016Geo.{type}?lang={lang}&geos={geos}&cpt={cpt}'.format(
        type=data.get('type', 'json'),
        lang=data.get('land', 'E'),
        geos=data.get('geos', 'PR'),
        cpt=data.get('cpt', '00'))

    cached_response_json = get_from_cache(prepared_url)

    if cached_response_json is not None:
        # found this request in the cache, just return it instead of making a
        # new HTTP call
        return cached_response_json

    else:
        # if this URL is not already in the cache, request it
        start_time = time.time()
        log('Getting from {}, "{}"'.format(prepared_url, data))
        response = requests.get(prepared_url)
        # if this URL is not already in the cache, pause, then request it
        # get the response size and the domain, log result
        size_kb = len(response.content) / 1000.
        domain = re.findall(r'//(?s)(.*?)/', prepared_url)[0]
        log('Downloaded {:,.1f}KB from {}'
            ' in {:,.2f} seconds'.format(size_kb, domain,
                                         time.time() - start_time))

        try:
            response_json = response.json()
            if 'remark' in response_json:
                log('Server remark: "{}"'.format(response_json['remark'],
                                                 level=lg.WARNING))
            save_to_cache(prepared_url, response_json)

        except Exception:
            # There seems to be a double backlash in the response. We try
            # removing it here.
            try:
                response = response.content.decode('UTF-8').replace('//',
                                                                    '')
                response_json = json.loads(response)
            except Exception:
                log(
                    'Server at {} returned status code {} and no JSON '
                    'data.'.format(
                        domain,
                        response.status_code),
                    level=lg.ERROR)
            else:
                save_to_cache(prepared_url, response_json)
                return response_json
            # deal with response satus_code here
            log('Server at {} returned status code {} and no JSON '
                'data.'.format(
                    domain, response.status_code), level=lg.ERROR)
        else:
            return response_json
>>>>>>> 48f09032
<|MERGE_RESOLUTION|>--- conflicted
+++ resolved
@@ -705,7 +705,6 @@
             return gpd.GeoDataFrame([])  # return empty GeoDataFrame
 
 
-<<<<<<< HEAD
 def gis_server_available_tables(creds, schema='public'):
     username = creds.pop('username')
     password = creds.pop('password')
@@ -719,7 +718,7 @@
     engine = create_engine(engine_str)
 
     return engine.table_names(schema=schema)
-=======
+
 def stat_can_request(data):
     prepared_url = 'https://www12.statcan.gc.ca/rest/census-recensement' \
                    '/CPR2016.{type}?lang={lang}&dguid={dguid}&topic=' \
@@ -839,5 +838,4 @@
                 'data.'.format(
                     domain, response.status_code), level=lg.ERROR)
         else:
-            return response_json
->>>>>>> 48f09032
+            return response_json