--- conflicted
+++ resolved
@@ -7,13 +7,10 @@
 from .simple_glazing import *
 from .idfclass import IDF
 from .idf import *
-<<<<<<< HEAD
 from .plot import *
 from .energyseries import EnergySeries
 from .energydataframe import EnergyDataFrame
-=======
 from .schedule import Schedule
->>>>>>> 93464b69
 from .core import *
 from .dataportal import *
 from .building import *