--- conflicted
+++ resolved
@@ -12,21 +12,14 @@
 
 from .utils import *
 from .simple_glazing import *
-<<<<<<< HEAD
 from .idfclass import *
-=======
-from .idfclass import IDF
-from .idf import *
 from .energyseries import EnergySeries
 from .energydataframe import EnergyDataFrame
->>>>>>> 60da4aca
+from .reportdata import *
 from .schedule import Schedule
 from .dataportal import *
-<<<<<<< HEAD
 from .plot import *
 from .trnsys import *
 from .template import *
 from .core import *
-=======
->>>>>>> 60da4aca
 from .building import *