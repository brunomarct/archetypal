--- conflicted
+++ resolved
@@ -533,7 +533,6 @@
         return 'max'
 
 
-<<<<<<< HEAD
 def field_set(field):
     """helper function to return the proper slicer depending on the field_set
 
@@ -582,8 +581,6 @@
 index = pd.date_range(start='2018/1/1', periods=8760, freq='1H')
 sliced_day = pd.Series(range(8760), index=index).apply(lambda x: False)
 
-=======
->>>>>>> 6d185f3f
 schedule_types = ['Schedule:Day:Hourly'.upper(),
                   'Schedule:Day:Interval'.upper(), 'Schedule:Day:List'.upper(),
                   'Schedule:Week:Daily'.upper(), 'Schedule:Year'.upper(),
