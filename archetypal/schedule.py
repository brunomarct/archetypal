--- conflicted
+++ resolved
@@ -100,11 +100,7 @@
 
         # 7 list for 7 days of the week
         hourly_values_for_the_week = []
-<<<<<<< HEAD
-        for day_schedule in values.fieldvalues[2:7]:
-=======
         for day_schedule in values.fieldvalues[2:9]:
->>>>>>> 23a1c2af
             hourly_values_for_the_week.extend(
                 self.get_schedule_values(day_schedule))
 
