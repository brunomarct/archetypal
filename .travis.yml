--- conflicted
+++ resolved
@@ -49,12 +49,7 @@
   - conda list
 
 script:
-<<<<<<< HEAD
-  - coverage run --source archetypal -m pytest --verbose
-  - coverage combine
-=======
   - pytest --cov=archetypal --verbose tests/
->>>>>>> ad15c104
 
 after_success:
   - coverage report -m
